--- conflicted
+++ resolved
@@ -70,15 +70,12 @@
         st.session_state.last_cache_clear = time.time()
     if "refresh_record_form" not in st.session_state:
         st.session_state.refresh_record_form = False
-<<<<<<< HEAD
     if "refresh_statistics" not in st.session_state:
         st.session_state.refresh_statistics = False
-=======
     if "action_message" not in st.session_state:
         st.session_state.action_message = ""
     if "results_tab" not in st.session_state:
         st.session_state.results_tab = "Game History"
->>>>>>> acad119b
 
 
 def clear_performance_caches():
@@ -136,15 +133,10 @@
         ):
             if db.delete_game_from_database(game_id):
                 clear_performance_caches()
-<<<<<<< HEAD
-                st.session_state.refresh_statistics = True
-                st.success("Game deleted successfully!")
-=======
                 st.session_state.action_message = (
                     f"Game #{game_number} deleted successfully!"
                 )
                 st.session_state.results_tab = "Game History"
->>>>>>> acad119b
                 st.rerun()
             else:
                 st.error("Failed to delete game. Please try again.")
@@ -323,15 +315,10 @@
                 edit_notes or "",
             ):
                 clear_performance_caches()
-<<<<<<< HEAD
-                st.session_state.refresh_statistics = True
-                st.success("Game updated successfully!")
-=======
                 st.session_state.action_message = (
                     f"Game #{game_number} updated successfully!"
                 )
                 st.session_state.results_tab = "Game History"
->>>>>>> acad119b
                 st.rerun()
             else:
                 st.error("Failed to update game. Please try again.")
@@ -603,16 +590,11 @@
                     del st.session_state[submission_key]
                     st.session_state.game_form_counter += 1
                     clear_performance_caches()
-<<<<<<< HEAD
-                    st.session_state.refresh_statistics = True
-                    st.success("Game saved successfully!")
-=======
                     new_count = db.get_games_count()
                     st.session_state.action_message = (
                         f"Game #{new_count} recorded successfully!"
                     )
                     st.session_state.results_tab = "Game History"
->>>>>>> acad119b
                     st.rerun()
                 else:
                     del st.session_state[submission_key]
